--- conflicted
+++ resolved
@@ -146,23 +146,13 @@
             JPetHit hit = createHit(signalA, signalB, velMap);
             hits.push_back(hit);
 
-<<<<<<< HEAD
             statistics.getHisto2D("time_diff_per_scin")
-            .Fill(hit.getTimeDiff(),
-                  (float)(hit.getScintillator().getID()));
+            ->Fill(hit.getTimeDiff(),
+                   (float)(hit.getScintillator().getID()));
 
             statistics.getHisto2D("hit_pos_per_scin")
-            .Fill(hit.getPosZ(),
-                  (float)(hit.getScintillator().getID()));
-=======
-            stats.getHisto2D("time_diff_per_scin")
-            ->Fill(hit.getTimeDiff(),
-                  (float) (hit.getScintillator().getID()));
-
-            stats.getHisto2D("hit_pos_per_scin")
             ->Fill(hit.getPosZ(),
-                  (float) (hit.getScintillator().getID()));
->>>>>>> a7312174
+                   (float)(hit.getScintillator().getID()));
           }
         }
       }
