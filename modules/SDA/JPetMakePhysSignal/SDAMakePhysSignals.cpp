--- conflicted
+++ resolved
@@ -21,18 +21,6 @@
 {}
 
 SDAMakePhysSignals::~SDAMakePhysSignals() {}
-<<<<<<< HEAD
-bool SDAMakePhysSignals::exec()
-{
-  if (auto signal = dynamic_cast<const JPetRecoSignal* const>(fEvent)) {
-    JPetPhysSignal physSignal;
-    physSignal.setRecoSignal(*signal);
-    // NOTE: This module currently sets number of photoelectrons
-    // equal to charge of JPetRecoSignal
-    physSignal.setPhe(physSignal.getRecoSignal().getCharge() );
-    // @todo: replace by fOutputEvents
-    //		fWriter->write(physSignal);
-=======
 
 bool SDAMakePhysSignals::init()
 {
@@ -56,7 +44,6 @@
     }
   } else {
     return false;
->>>>>>> 27ef2f4e
   }
   return true;
 }
