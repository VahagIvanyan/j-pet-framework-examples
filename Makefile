--- conflicted
+++ resolved
@@ -78,11 +78,5 @@
 	@rm -rf $(OBJECTS)  $(EXECUTABLE) *.o *.d Dict.cpp Dict.h $(LIBFRAMEWORK) latex html
 	@($(foreach MODULE, $(MODULES),$(MAKE) -C $(SRC_DIR)/$(MODULE) clean;))
 	@($(foreach EXAMPLE, $(EXAMPLE_DIRS), $(MAKE) -C $(EXAMPLE) clean;))
-<<<<<<< HEAD
-	cd $(SRC_DIR)/DBHandler; $(MAKE) clean;
-	$(MAKE) -C $(TEST_DIR) clean
-=======
 	$(MAKE) -C $(SRC_DIR)/DBHandler clean
-	$(MAKE) -C $(TEST_DIR) clean
-	cd $(SRC_DIR)/DBHandler; $(MAKE) clean;
->>>>>>> 44b7fd14
+	$(MAKE) -C $(TEST_DIR) clean