/**
 *  @copyright Copyright 2017 The J-PET Framework Authors. All rights reserved.
 *  Licensed under the Apache License, Version 2.0 (the "License");
 *  you may not use this file except in compliance with the License.
 *  You may find a copy of the License in the LICENCE file.
 *
 * Unless required by applicable law or agreed to in writing, software
 * distributed under the License is distributed on an "AS IS" BASIS,
 * WITHOUT WARRANTIES OR CONDITIONS OF ANY KIND, either express or implied.
 * See the License for the specific language governing permissions and
 * limitations under the License.
 *
 *  @file main.cpp
 */

<<<<<<< HEAD
#include "JPetManager/JPetManager.h"
#include "FilterEvents.h"
=======
>>>>>>> 1e561b10
#include "ImageReco.h"
#include "JPetManager/JPetManager.h"
#include "MLEMRunner.h"
#include "SinogramCreator.h"
#include "SinogramCreatorMC.h"
using namespace std;

int main(int argc, const char *argv[])
{
<<<<<<< HEAD
  JPetManager &manager = JPetManager::getManager();

  manager.registerTask<FilterEvents>("FilterEvents");
  manager.registerTask<ImageReco>("ImageReco");
  manager.registerTask<SinogramCreator>("SinogramCreator");
  manager.registerTask<SinogramCreatorMC>("SinogramCreatorMC");

  manager.useTask("FilterEvents", "unk.evt", "reco.unk.evt");
  manager.useTask("ImageReco", "reco.unk.evt", "reco");
  manager.useTask("SinogramCreator", "reco.unk.evt", "sino");
  manager.useTask("SinogramCreatorMC", "reco.unk.evt", "sino.mc");
=======
  try {
    JPetManager& manager = JPetManager::getManager();

    manager.registerTask<ImageReco>("ImageReco");
    manager.registerTask<SinogramCreator>("SinogramCreator");
    manager.registerTask<SinogramCreatorMC>("SinogramCreatorMC");
    manager.registerTask<MLEMRunner>("MLEMRunner");

    manager.useTask("MLEMRunner", "reco.unk.evt", "");
    // manager.useTask("ImageReco", "unk.evt", "reco");
    // manager.useTask("SinogramCreator", "unk.evt", "sino");
    // manager.useTask("SinogramCreatorMC", "unk.evt", "sino.mc");
>>>>>>> 1e561b10

    manager.run(argc, argv);
  } catch (const std::exception& except) {
    std::cerr << "Unrecoverable error occured:" << except.what() << "Exiting the program!" << std::endl;
    return EXIT_FAILURE;
  }
  return EXIT_SUCCESS;
}<|MERGE_RESOLUTION|>--- conflicted
+++ resolved
@@ -13,11 +13,7 @@
  *  @file main.cpp
  */
 
-<<<<<<< HEAD
-#include "JPetManager/JPetManager.h"
 #include "FilterEvents.h"
-=======
->>>>>>> 1e561b10
 #include "ImageReco.h"
 #include "JPetManager/JPetManager.h"
 #include "MLEMRunner.h"
@@ -25,34 +21,21 @@
 #include "SinogramCreatorMC.h"
 using namespace std;
 
-int main(int argc, const char *argv[])
-{
-<<<<<<< HEAD
-  JPetManager &manager = JPetManager::getManager();
-
-  manager.registerTask<FilterEvents>("FilterEvents");
-  manager.registerTask<ImageReco>("ImageReco");
-  manager.registerTask<SinogramCreator>("SinogramCreator");
-  manager.registerTask<SinogramCreatorMC>("SinogramCreatorMC");
-
-  manager.useTask("FilterEvents", "unk.evt", "reco.unk.evt");
-  manager.useTask("ImageReco", "reco.unk.evt", "reco");
-  manager.useTask("SinogramCreator", "reco.unk.evt", "sino");
-  manager.useTask("SinogramCreatorMC", "reco.unk.evt", "sino.mc");
-=======
+int main(int argc, const char* argv[]) {
   try {
     JPetManager& manager = JPetManager::getManager();
 
+    manager.registerTask<FilterEvents>("FilterEvents");
     manager.registerTask<ImageReco>("ImageReco");
     manager.registerTask<SinogramCreator>("SinogramCreator");
     manager.registerTask<SinogramCreatorMC>("SinogramCreatorMC");
     manager.registerTask<MLEMRunner>("MLEMRunner");
 
+    manager.useTask("FilterEvents", "unk.evt", "reco.unk.evt");
     manager.useTask("MLEMRunner", "reco.unk.evt", "");
-    // manager.useTask("ImageReco", "unk.evt", "reco");
-    // manager.useTask("SinogramCreator", "unk.evt", "sino");
-    // manager.useTask("SinogramCreatorMC", "unk.evt", "sino.mc");
->>>>>>> 1e561b10
+    manager.useTask("ImageReco", "reco.unk.evt", "reco");
+    manager.useTask("SinogramCreator", "reco.unk.evt", "sino");
+    manager.useTask("SinogramCreatorMC", "", "sino.mc");
 
     manager.run(argc, argv);
   } catch (const std::exception& except) {
